--- conflicted
+++ resolved
@@ -1,3 +1,4 @@
+import asyncio
 import aiohttp
 import websockets
 from websockets.exceptions import ConnectionClosed
@@ -8,24 +9,14 @@
 
 
 class XTTSSynthesizer(BaseSynthesizer):
-<<<<<<< HEAD
     def __init__(self, audio_format = "wav", stream = False, sampling_rate="24000", buffer_size=400, language = "en", voice = "rohan"):
         super().__init__(stream, buffer_size)
-=======
-    def __init__(self, audio_format="wav", stream=False, buffer_size=400, language="en", voice="rohan",
-                 log_dir_name=None):
-        super().__init__(stream, buffer_size, log_dir_name)
->>>>>>> e17fb9d6
         self.websocket_connection = None
         self.buffer = []  # Initialize buffer to make sure we're sending chunks of words instead of token wise
         self.buffered = False
         self.ws_url = os.getenv('TTS_WS')
-<<<<<<< HEAD
         self.api_url = os.getenv('TTS_API_URL')
         self.format = audio_format
-=======
-        self.format = audio_format.lower()
->>>>>>> e17fb9d6
         self.stream = stream
         self.language = language
         self.voice = voice
@@ -130,53 +121,18 @@
 
                 yield chunk
 
-<<<<<<< HEAD
             except ConnectionClosed:
                 logger.error("Connection closed")
-=======
-            except websockets.exceptions.ConnectionClosed:
-                self.logger.error("Connection closed")
->>>>>>> e17fb9d6
                 break
             except Exception as e:
                 self.logger.error(f"Error in receiving and processing audio bytes {e}")
 
-<<<<<<< HEAD
     async def generate_stream_response(self, text):
         async with self.get_websocket_connection() as ws:
             self.sender_task = asyncio.create_task(self.sender(ws, text))
             async for message in self.receiver(ws):
                 yield message
 
-=======
-    async def _send_payload(self, payload):
-        url = f'http://localhost:8000/generate'
-
-        async with aiohttp.ClientSession() as session:
-            if payload is not None:
-                async with session.post(url, json=payload) as response:
-                    if response.status == 200:
-                        data = await response.read()
-                        self.logger.info(f"Received audio chunk {data}")
-                        return data
-                    else:
-                        self.logger.error(f"Error: {response.status} - {await response.text()}")
-            else:
-                self.logger.info("Payload was null")
-
-    async def _http_tts(self, text):
-        self.logger.info(f"text {text}")
-        payload = {
-            "text": text,
-            "model": "xtts",
-            "language": self.language,
-            "voice": self.voice
-        }
-        self.logger.info(f"Sending {payload}")
-        response = await self._send_payload(payload)
-        return response
-
->>>>>>> e17fb9d6
     async def generate(self, text):
         try:
             if text != "" and text != "LLM_END":
