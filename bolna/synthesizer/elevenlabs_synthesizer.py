import asyncio
import websockets
import base64
import json
import aiohttp
import os
import queue
import logging
from .base_synthesizer import BaseSynthesizer


class ElevenlabsSynthesizer(BaseSynthesizer):
<<<<<<< HEAD
    def __init__(self, voice, voice_id, model="eleven_multilingual_v1", audio_format = "pcm", sampling_rate = "16000", stream=False, buffer_size=400):
=======
    def __init__(self, voice, voice_id, model="eleven_multilingual_v1", audio_format="pcm", sampling_rate="16000",
                 stream=False, log_dir_name=None):
        super().__init__(stream, log_dir_name=log_dir_name)
>>>>>>> e17fb9d6
        self.api_key = os.environ["ELEVENLABS_API_KEY"]
        self.voice = voice_id
        self.model = model
        self.stream = stream
        self.websocket_connection = None
        self.connection_open = False


    async def _connect(self, ws):
        if self.websocket_connection is None:
            self.websocket_connection = websockets.connect('wss://api.elevenlabs.io/v1/text-to-speech/8NKMgvCBNI0jN8dVStjg/stream-input?model_id=eleven_multilingual_v1')
    
    def _get_websocket_connection(self):
        if self.websocket_connection is None:
            self.websocket_connection = websockets.connect('wss://api.elevenlabs.io/v1/text-to-speech/8NKMgvCBNI0jN8dVStjg/stream-input?model_id=eleven_multilingual_v1')
        return self.websocket_connection
        
    async def _stream_tts(self):
        self.logger.info("Streaming TTS from eleven labs")
        async with self._get_websocket_connection() as ws:
            async def sender(ws): # sends text to websocket
                while True:
                    if not self.connection_open:
                        bos_message = {
                            "text": " ",
                            "voice_settings": {
                                "stability": 0.5,
                                "similarity_boost": True
                            },
                            "xi_api_key": self.api_key,
                        }
                        await ws.send(json.dumps(bos_message))
                        self.connection_open = True
        
                    try:
                        text = self.input_queue.get(timeout = 0.5)
                    except queue.Empty:
                        logger.debug("Empty queue, sleeping")
                        await asyncio.sleep(0.1)
                        continue  

                    if text != "" and text != "EOS":
                        input_message = {
                        "text": f"{text} ",
                        "try_trigger_generation": True
                        }
                        self.logger.info(f"Got message {text}")
                        await ws.send(json.dumps(input_message))

                    if text == "EOS":
                        eos_message = {
                            "text": ""
                        }
                        await ws.send(json.dumps(eos_message))
                        break

            async def receiver(ws):
                while True:
                    try:
                        response = await ws.recv()
                        data = json.loads(response)
                        self.logger.info("Server response:")
                        if data["audio"]:
                            chunk = base64.b64decode(data["audio"])
                            self.output_queue.put_nowait(chunk)
                        else:
                            self.logger.info("No audio data in the response")
                    except websockets.exceptions.ConnectionClosed:
                        break
            await asyncio.gather(sender(ws), receiver(ws))

    async def _send_payload(self, payload):
        url = f'https://api.elevenlabs.io/v1/text-to-speech/{self.voice}'

        headers = {
            'xi-api-key': self.api_key,
            'accept':"application/mpeg+base64"
        }

        async with aiohttp.ClientSession() as session:
            if payload is not None:
                async with session.post(url, headers=headers, json=payload) as response:
                    if response.status == 200:
                        data = await response.read()
<<<<<<< HEAD
=======
                        self.logger.info(f"Received audio chunk {data}")
>>>>>>> e17fb9d6
                        return data
                    else:
                        logger.error(f"Error: {response.status} - {await response.text()}")
            else:
                self.logger.info("Payload was null")

    async def _http_tts(self, text):
        payload = None
        self.logger.info(f"text {text}")
        payload = {
            "text": text,
            "model_id": self.model,
            "voice_settings": {
                "stability": 0.5,
                "similarity_boost": 0.5,
                "optimize_streaming_latency": 3
            }
        }
        response = await self._send_payload(payload)
        return response
                    
    
    async def generate(self, text):
        audio = await self._http_tts(text)
        yield audio<|MERGE_RESOLUTION|>--- conflicted
+++ resolved
@@ -10,13 +10,8 @@
 
 
 class ElevenlabsSynthesizer(BaseSynthesizer):
-<<<<<<< HEAD
     def __init__(self, voice, voice_id, model="eleven_multilingual_v1", audio_format = "pcm", sampling_rate = "16000", stream=False, buffer_size=400):
-=======
-    def __init__(self, voice, voice_id, model="eleven_multilingual_v1", audio_format="pcm", sampling_rate="16000",
-                 stream=False, log_dir_name=None):
-        super().__init__(stream, log_dir_name=log_dir_name)
->>>>>>> e17fb9d6
+        super().__init__(stream)
         self.api_key = os.environ["ELEVENLABS_API_KEY"]
         self.voice = voice_id
         self.model = model
@@ -101,10 +96,6 @@
                 async with session.post(url, headers=headers, json=payload) as response:
                     if response.status == 200:
                         data = await response.read()
-<<<<<<< HEAD
-=======
-                        self.logger.info(f"Received audio chunk {data}")
->>>>>>> e17fb9d6
                         return data
                     else:
                         logger.error(f"Error: {response.status} - {await response.text()}")
